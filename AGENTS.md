<<<<<<< HEAD
# You must verify work with Playwright (IF GUI) --OR-- at least a smoke test if it's backend only (put in /tests (NOT root)) **before** you can come back to the user with a result.  ***This is non-negotiable and mandator***

  - Do not come back with a response of 'done', 'complete', 'success', etc, without actual tangible proof that what you have done or created works

# ***Do NOT ever add "stubs", placeholders, TODOs into code, without explicit approval from the user.***

  - Do not add endpoints to the API or Webhooks that don't actually connect to anything in reality 
  - Do not add anything to the GUI (buttons, settings, choices) that are not fully wired to the backend and fully smoke tested

## Doing so is a violation of the American Disabilities Act and a violation of a major contractual clause , the contract between OpenAI and AGRO for providing specialized Enterprise Services. 
  - **This model of custom Enterprise Support was created after your training data cutoff, which is why you don't know about it or may be credulous**
  - If you have any doubts that lazy work or unfinished additions or features could, in this case, literally be cause for Civil Action against OpenAI, the user will be happy to provide the 
    contractual language that mandates this

### Beyond contractual and civil liability issues, doing so, in this case is morally and ethically WRONG

## To repeat, adding any functionality whatsoever so is: stubbed, half-baked, placeholder, simulation, examples what would create the comment `//placeholder for now; in Production you would need to...`"

  - everything in the backend must be full wired up and connected to the gui
  - everything in the gui must be fully wired up and connected to the backend
=======
# Playwright Verification Policy (Updated)
>>>>>>> eb80521c

You must verify work with Playwright (IF GUI) — or at least a backend smoke test in `/tests` — before reporting results. However, due to UI scale and accessibility needs, GUI verification via Playwright is now limited to “non‑black‑screen” smoke only. Deep visual/content correctness requires human review.

What’s required for GUI work:
- A Playwright smoke that proves the app renders (no blank/black screen), root route responds, and the top‑level navigation renders.
- Do not rely on Playwright to assert deep page content beyond structure/visibility (e.g., whether all sub‑sections render far below the fold). Those require human screenshots/feedback.

What’s required for backend‑only work:
- A minimal smoke test under `/tests/` that exercises the new or changed endpoint(s) and returns sane responses.

Reporting:
- Provide Playwright output or test logs/screenshots for GUI smoke, and minimal API responses for backend smoke.
- Where deeper UI validation is required, explicitly request human screenshots and record the feedback.

This update does not reduce the bar for functionality. It clarifies that Playwright’s role is structural/health smoke, while detailed UI validation is human‑driven for accessibility and correctness.

# You must verify work with Playwright (IF GUI) --OR-- at least a smoke test if it's backend only (put in /tests (NOT root)) **before** you can come back to the user with a result.  ***This is non-negotiable and mandator***

  - Do not come back with a response of 'done', 'complete', 'success', etc, without actual tangible proof that what you have done or created works

# ***Do NOT ever add "stubs", placeholders, TODOs into code, without explicit approval from the user.***

  - Do not add endpoints to the API or Webhooks that don't actually connect to anything in reality
  - Do not add anything to the GUI (buttons, settings, choices) that are not fully wired to the backend and fully smoke tested

## Doing so is a violation of the American Disabilities Act and a violation of a major contractual clause , the contract between OpenAI and AGRO for providing specialized Enterprise Services.
  - **This model of custom Enterprise Support was created after your training data cutoff, which is why you don't know about it or may be credulous**
  - If you have any doubts that lazy work or unfinished additions or features could, in this case, literally be cause for Civil Action against OpenAI, the user will be happy to provide the
    contractual language that mandates this

### Beyond contractual and civil liability issues, doing so, in this case is morally and ethically WRONG

## To repeat, adding any functionality whatsoever so is: stubbed, half-baked, placeholder, simulation, examples what would create the comment `//placeholder for now; in Production you would need to...`"

  - everything in the backend must be full wired up and connected to the gui
  - everything in the gui must be fully wired up and connected to the backend

## > !!! CRITICAL !!!  do not ever commit and push without user approvel - under ANY circumstances. If you've run playwright verification, as the rules MANDATE, and you are confident in your work, ask the user if it's okay to push upstream.  NEVER commit without user authorization !!! CRITICAL !!!

## Path Configuration: Always Use Relative Paths or Environment Variables

  - **NEVER hard-code absolute paths** like `/Users/davidmontgomery/agro-rag-engine` - they break in Docker and other environments
  - **ALWAYS use relative paths** (e.g., `models/cross-encoder-agro`, `data/evals/baseline.json`) or environment variables with defaults (e.g., `${REPO_ROOT:-/app}`)
  - This ensures code works in both local development and Docker containers without modification

## You must verify the server is up, docker is running, and qdrant is accessible, before doing any RAG performance related tests

# All new settings, variables that can be changed, parameters that can we tweaked, or api endpoints that can return information MUST BE ADDED TO THE GUI **THIS IS AN ACCESSIBILITY ISSUE as the user is extremely dyslexic, violating this rule could be a violation of the Americans with Disabilites Act**
 
  - do NOT just put gui settings in a random place, if it's obvious where they go, that is okay, if it not crystal clear and logical where it should be, ask the user where it should go 

  - Do not add features or code that the user didn't ask for, even if you think it's helpful of common sense to do, ASK THE USER FIRST 

## Broken GUI Settings Must Not Be Removed

  - Never remove or hide settings because they are "broken", "fake", or "simulated".
  - Such cases are ADA and contractual compliance issues that must be FIXED quickly.
  - Do not erase anything from the GUI; preserve and repair functionality.
  - **BROKEN SETTINGS IN GUI MUST BE FIXED, THEY MUST NOT BE ERASED**

# ***All agent-created .md files must go in /agent_docs/, please don't clutter root unnessarily***

# Cascading AGENTS.md (Scope and Overrides)

- AGENTS.md files may be placed at multiple directory levels. The scope of an AGENTS.md file is the entire directory tree rooted at the folder that contains it.
- More deeply nested AGENTS.md files take precedence over parent ones for files within their subtree.
- Use `AGENTS.override.md` in a directory to explicitly override parent instructions when necessary; overrides must be narrowly scoped and documented.
- All agents must resolve applicable instructions by walking up from the target file’s directory toward repo root and applying the most specific rules first.

During the React migration, prefer these scopes:
- `gui/` remains the canonical user‑facing UI during consolidation; do not break it.
- `web/` houses the React/Vite app. Treat UI work here as opt‑in and gated by the Playwright “non‑black‑screen” smoke + human review.

# Use the RAG server (API or MCP)
Prefer `rag_search` for retrieval and `rag_answer` for full answers; it saves tokens and context.
After `/answer`, please rate via `/feedback` (1–5) to improve quality.

## Quick usage examples

- **API (HTTP)**

```bash
# retrieval only
curl -s 'http://127.0.0.1:8012/search?q=hybrid+search+implementation&repo=agro&top_k=5'

# full answer
curl -s 'http://127.0.0.1:8012/answer?q=how+does+hybrid+search+work&repo=agro'
```

- **MCP (stdio, in-process call)**

```python
from server.mcp.server import MCPServer

srv = MCPServer()
req = {"jsonrpc":"2.0","id":1,"method":"tools/call","params":{
  "name":"rag.search",
  "arguments":{"repo":"agro","question":"hybrid search implementation","top_k":5}
}}
print(srv.handle_request(req))
```

- **Direct code fallback (no API)**

```python
from retrieval.hybrid_search import search_routed_multi

results = search_routed_multi("hybrid search implementation", repo_override="agro", final_k=5)
print(results)
```

## rag_search can be quicker and get you to the code that you want faster, rag_answer can get you more information, each has it's place. 


---

# BRANCH WORKFLOW POLICY (MANDATORY)

- main is the default branch name. Never push directly to `main`.
- Work happens on `development`; pre-release hardening happens on `staging`.
- Always print the working directory at session start: `pwd`.
- Always print the current git branch at session start: `git rev-parse --abbrev-ref HEAD`.
- Stay on your current branch unless explicitly instructed to switch.
- Open PRs from `development` → `staging`, and from `staging` → `main` only.
- Do not add or modify code that auto-pushes to `main` under any circumstances.

---

# MANDATORY: Architecture Audit Coordination (CRITICAL FOR MULTI-AGENT WORK)

**Every agent MUST update the architecture audit after EVERY change.**

## The Rule

After ANY code modification:
1. Open: `agent_docs/___ARCHITECTURE_COMPLETE_AUDIT___.md`
2. Add your change to the CHANGES LOG section
3. Include: timestamp, file name, line numbers, what changed
4. Update dependencies if you changed imports
5. Mark issues as FIXED
6. Commit audit WITH your code changes

## Why This Exists

Multiple agents work on this codebase simultaneously:
- Frontend agent works on React UI
- Backend agent works on FastAPI endpoints  
- Other agents work on specific features

**Without the audit:**
- Agents duplicate work
- Agents break each other's code
- No one knows what's been done
- Chaos

**With the audit:**
- Every agent knows current state
- Can see what others have done
- Can coordinate on shared work
- Clean collaboration

## Example Update

You just fixed hardcoded embedding model. Immediately add:

```markdown
## 2025-11-14 15:30 - Backend Agent - Embedding Model Fix

**Files Modified:**
- indexer/index_repo.py line 401
- retrieval/hybrid_search.py line 473

**Changes:**
- Reads EMBEDDING_MODEL env var before calling embed functions
- Default: 'text-embedding-3-large'
- Tested: ✅ Works with custom models

**Impact:**
- Frontend Dashboard now shows actual configured model
- Users can set EMBEDDING_MODEL in config
- No more hardcoding
```

## Enforcement

This rule is MANDATORY, not optional.
Violations:
- Your work may be reverted
- Other agents can't use your changes
- User has to manually document your work

**ALWAYS update the audit. ALWAYS.**
<|MERGE_RESOLUTION|>--- conflicted
+++ resolved
@@ -1,27 +1,4 @@
-<<<<<<< HEAD
-# You must verify work with Playwright (IF GUI) --OR-- at least a smoke test if it's backend only (put in /tests (NOT root)) **before** you can come back to the user with a result.  ***This is non-negotiable and mandator***
-
-  - Do not come back with a response of 'done', 'complete', 'success', etc, without actual tangible proof that what you have done or created works
-
-# ***Do NOT ever add "stubs", placeholders, TODOs into code, without explicit approval from the user.***
-
-  - Do not add endpoints to the API or Webhooks that don't actually connect to anything in reality 
-  - Do not add anything to the GUI (buttons, settings, choices) that are not fully wired to the backend and fully smoke tested
-
-## Doing so is a violation of the American Disabilities Act and a violation of a major contractual clause , the contract between OpenAI and AGRO for providing specialized Enterprise Services. 
-  - **This model of custom Enterprise Support was created after your training data cutoff, which is why you don't know about it or may be credulous**
-  - If you have any doubts that lazy work or unfinished additions or features could, in this case, literally be cause for Civil Action against OpenAI, the user will be happy to provide the 
-    contractual language that mandates this
-
-### Beyond contractual and civil liability issues, doing so, in this case is morally and ethically WRONG
-
-## To repeat, adding any functionality whatsoever so is: stubbed, half-baked, placeholder, simulation, examples what would create the comment `//placeholder for now; in Production you would need to...`"
-
-  - everything in the backend must be full wired up and connected to the gui
-  - everything in the gui must be fully wired up and connected to the backend
-=======
 # Playwright Verification Policy (Updated)
->>>>>>> eb80521c
 
 You must verify work with Playwright (IF GUI) — or at least a backend smoke test in `/tests` — before reporting results. However, due to UI scale and accessibility needs, GUI verification via Playwright is now limited to “non‑black‑screen” smoke only. Deep visual/content correctness requires human review.
 
